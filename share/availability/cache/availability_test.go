--- conflicted
+++ resolved
@@ -26,25 +26,6 @@
 	ctx, cancel := context.WithCancel(context.Background())
 	defer cancel()
 
-<<<<<<< HEAD
-	fullLocalServ, shareService, dah0 := RandFullLocalServiceWithSquare(t, 16)
-	lightLocalServ, _, dah1 := RandLightLocalServiceWithSquare(t, 16)
-
-	var tests = []struct {
-		availability share.Availability
-		service      service.ShareService
-		root         *share.Root
-	}{
-		{
-			availability: fullLocalServ,
-			service:      shareService,
-			root:         dah0,
-		},
-		{
-			availability: lightLocalServ,
-			service:      shareService,
-			root:         dah1,
-=======
 	fullLocalServ, dah0 := FullAvailabilityWithLocalRandSquare(t, 16)
 	lightLocalServ, dah1 := LightAvailabilityWithLocalRandSquare(t, 16)
 
@@ -59,26 +40,17 @@
 		{
 			avail: lightLocalServ,
 			root:  dah1,
->>>>>>> 37b4aba1
 		},
 	}
 
 	for i, tt := range tests {
 		t.Run(strconv.Itoa(i), func(t *testing.T) {
-<<<<<<< HEAD
-			ca := tt.availability.(*ShareAvailability)
-=======
 			ca := tt.avail.(*ShareAvailability)
->>>>>>> 37b4aba1
 			// ensure the dah isn't yet in the cache
 			exists, err := ca.ds.Has(ctx, rootKey(tt.root))
 			require.NoError(t, err)
 			assert.False(t, exists)
-<<<<<<< HEAD
-			err = tt.availability.SharesAvailable(ctx, tt.root)
-=======
 			err = tt.avail.SharesAvailable(ctx, tt.root)
->>>>>>> 37b4aba1
 			require.NoError(t, err)
 			// ensure the dah was stored properly
 			exists, err = ca.ds.Has(ctx, rootKey(tt.root))
@@ -99,10 +71,6 @@
 	defer cancel()
 
 	ca := NewShareAvailability(&dummyAvailability{}, sync.MutexWrap(datastore.NewMapDatastore()))
-<<<<<<< HEAD
-	// serv := service.NewShareService(mdutils.Bserv())
-=======
->>>>>>> 37b4aba1
 
 	err := ca.SharesAvailable(ctx, &invalidHeader)
 	require.Error(t, err)
@@ -142,11 +110,7 @@
 	ctx, cancel := context.WithCancel(context.Background())
 	defer cancel()
 
-<<<<<<< HEAD
-	fullLocalServ, _, _ := RandFullLocalServiceWithSquare(t, 16)
-=======
 	fullLocalAvail, _ := FullAvailabilityWithLocalRandSquare(t, 16)
->>>>>>> 37b4aba1
 	minDAH := da.MinDataAvailabilityHeader()
 
 	err := fullLocalAvail.SharesAvailable(ctx, &minDAH)
