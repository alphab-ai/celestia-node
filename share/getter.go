--- conflicted
+++ resolved
@@ -14,16 +14,6 @@
 var (
 	// ErrNotFound is used to indicate that requested data could not be found.
 	ErrNotFound = errors.New("share: data not found")
-<<<<<<< HEAD
-	// ErrNamespaceNotFound is returned by GetSharesByNamespace when data for the requested root does
-	// not include any shares from the given namespace. If the target namespace belongs to the
-	// namespace range of any rows of the requested root, the error will be returned along with
-	// collected non-inclusion proofs for those rows. It is the obligation of the requester to verify
-	// non-inclusion proofs for all rows that could possibly contain the target namespace by calling
-	// the Verify method.
-	ErrNamespaceNotFound = errors.New("share: namespace not found in data")
-=======
->>>>>>> f32c9039
 )
 
 // Getter interface provides a set of accessors for shares by the Root.
@@ -39,16 +29,10 @@
 
 	// GetSharesByNamespace gets all shares from an EDS within the given namespace.
 	// Shares are returned in a row-by-row order if the namespace spans multiple rows.
-<<<<<<< HEAD
-	// If data for the requested root does not include any shares from the given namespace
-	// ErrNamespaceNotFound will be returned along with non-inclusion proofs if there are any.
-	GetSharesByNamespace(context.Context, *Root, Namespace) (NamespacedShares, error)
-=======
 	// Inclusion of returned data could be verified using Verify method on NamespacedShares.
 	// If no shares are found for target namespace non-inclusion could be also verified by calling
 	// Verify method.
-	GetSharesByNamespace(context.Context, *Root, namespace.ID) (NamespacedShares, error)
->>>>>>> f32c9039
+	GetSharesByNamespace(context.Context, *Root, Namespace) (NamespacedShares, error)
 }
 
 // NamespacedShares represents all shares with proofs within a specific namespace of an EDS.
