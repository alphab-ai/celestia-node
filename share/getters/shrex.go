package getters

import (
	"context"
	"errors"
	"fmt"
	"time"

	"go.opentelemetry.io/otel/attribute"
	"go.opentelemetry.io/otel/metric/global"
	"go.opentelemetry.io/otel/metric/instrument"
	"go.opentelemetry.io/otel/metric/instrument/syncint64"
	"go.opentelemetry.io/otel/metric/unit"

	"github.com/celestiaorg/rsmt2d"

	"github.com/celestiaorg/celestia-node/share"
	"github.com/celestiaorg/celestia-node/share/p2p"
	"github.com/celestiaorg/celestia-node/share/p2p/peers"
	"github.com/celestiaorg/celestia-node/share/p2p/shrexeds"
	"github.com/celestiaorg/celestia-node/share/p2p/shrexnd"
)

var _ share.Getter = (*ShrexGetter)(nil)

const (
	// defaultMinRequestTimeout value is set according to observed time taken by healthy peer to
	// serve getEDS request for block size 256
	defaultMinRequestTimeout = time.Minute // should be >= shrexeds server write timeout
	defaultMinAttemptsCount  = 3
)

var meter = global.MeterProvider().Meter("shrex/getter")

type metrics struct {
	edsAttempts syncint64.Histogram
	ndAttempts  syncint64.Histogram
}

func (m *metrics) recordEDSAttempt(ctx context.Context, attemptCount int, success bool) {
	if m == nil {
		return
	}
	if ctx.Err() != nil {
		ctx = context.Background()
	}
	m.edsAttempts.Record(ctx, int64(attemptCount), attribute.Bool("success", success))
}

func (m *metrics) recordNDAttempt(ctx context.Context, attemptCount int, success bool) {
	if m == nil {
		return
	}
	if ctx.Err() != nil {
		ctx = context.Background()
	}
	m.ndAttempts.Record(ctx, int64(attemptCount), attribute.Bool("success", success))
}

func (sg *ShrexGetter) WithMetrics() error {
	edsAttemptHistogram, err := meter.SyncInt64().Histogram(
		"getters_shrex_eds_attempts_per_request",
		instrument.WithUnit(unit.Dimensionless),
		instrument.WithDescription("Number of attempts per shrex/eds request"),
	)
	if err != nil {
		return err
	}

	ndAttemptHistogram, err := meter.SyncInt64().Histogram(
		"getters_shrex_nd_attempts_per_request",
		instrument.WithUnit(unit.Dimensionless),
		instrument.WithDescription("Number of attempts per shrex/nd request"),
	)
	if err != nil {
		return err
	}

	sg.metrics = &metrics{
		edsAttempts: edsAttemptHistogram,
		ndAttempts:  ndAttemptHistogram,
	}
	return nil
}

// ShrexGetter is a share.Getter that uses the shrex/eds and shrex/nd protocol to retrieve shares.
type ShrexGetter struct {
	edsClient *shrexeds.Client
	ndClient  *shrexnd.Client

	peerManager *peers.Manager

	// minRequestTimeout limits minimal timeout given to single peer by getter for serving the request.
	minRequestTimeout time.Duration
	// minAttemptsCount will be used to split request timeout into multiple attempts. It will allow to
	// attempt multiple peers in scope of one request before context timeout is reached
	minAttemptsCount int

	metrics *metrics
}

func NewShrexGetter(edsClient *shrexeds.Client, ndClient *shrexnd.Client, peerManager *peers.Manager) *ShrexGetter {
	return &ShrexGetter{
		edsClient:         edsClient,
		ndClient:          ndClient,
		peerManager:       peerManager,
		minRequestTimeout: defaultMinRequestTimeout,
		minAttemptsCount:  defaultMinAttemptsCount,
	}
}

func (sg *ShrexGetter) Start(ctx context.Context) error {
	return sg.peerManager.Start(ctx)
}

func (sg *ShrexGetter) Stop(ctx context.Context) error {
	return sg.peerManager.Stop(ctx)
}

func (sg *ShrexGetter) GetShare(context.Context, *share.Root, int, int) (share.Share, error) {
	return nil, fmt.Errorf("getter/shrex: GetShare %w", errOperationNotSupported)
}

func (sg *ShrexGetter) GetEDS(ctx context.Context, root *share.Root) (*rsmt2d.ExtendedDataSquare, error) {
	var (
		attempt int
		err     error
	)
	for {
		if ctx.Err() != nil {
			sg.metrics.recordEDSAttempt(ctx, attempt, false)
			return nil, errors.Join(err, ctx.Err())
		}
		attempt++
		start := time.Now()
		peer, setStatus, getErr := sg.peerManager.Peer(ctx, root.Hash())
		if getErr != nil {
			log.Debugw("eds: couldn't find peer",
				"hash", root.String(),
				"err", getErr,
				"finished (s)", time.Since(start))
			sg.metrics.recordEDSAttempt(ctx, attempt, false)
			return nil, errors.Join(err, getErr)
		}

		reqStart := time.Now()
		reqCtx, cancel := ctxWithSplitTimeout(ctx, sg.minAttemptsCount-attempt+1, sg.minRequestTimeout)
		eds, getErr := sg.edsClient.RequestEDS(reqCtx, root.Hash(), peer)
		cancel()
		switch {
		case getErr == nil:
			setStatus(peers.ResultSynced)
			sg.metrics.recordEDSAttempt(ctx, attempt, true)
			return eds, nil
		case errors.Is(getErr, context.DeadlineExceeded),
			errors.Is(getErr, context.Canceled):
			setStatus(peers.ResultCooldownPeer)
		case errors.Is(getErr, p2p.ErrNotFound):
			getErr = share.ErrNotFound
			setStatus(peers.ResultCooldownPeer)
		case errors.Is(getErr, p2p.ErrInvalidResponse):
			setStatus(peers.ResultBlacklistPeer)
		default:
			setStatus(peers.ResultCooldownPeer)
		}

		if !ErrorContains(err, getErr) {
			err = errors.Join(err, getErr)
		}
		log.Debugw("eds: request failed",
			"hash", root.String(),
			"peer", peer.String(),
			"attempt", attempt,
			"err", getErr,
			"finished (s)", time.Since(reqStart))
	}
}

func (sg *ShrexGetter) GetSharesByNamespace(
	ctx context.Context,
	root *share.Root,
	namespace share.Namespace,
) (share.NamespacedShares, error) {
	if err := namespace.ValidateDataNamespace(); err != nil {
		return nil, err
	}
	var (
		attempt int
		err     error
	)

	// verify that the namespace could exist inside the roots before starting network requests
	roots := filterRootsByNamespace(root, namespace)
	if len(roots) == 0 {
		return nil, nil
	}

	for {
		if ctx.Err() != nil {
			sg.metrics.recordNDAttempt(ctx, attempt, false)
			return nil, errors.Join(err, ctx.Err())
		}
		attempt++
		start := time.Now()
		peer, setStatus, getErr := sg.peerManager.Peer(ctx, root.Hash())
		if getErr != nil {
			log.Debugw("nd: couldn't find peer",
				"hash", root.String(),
				"namespace", namespace.String(),
				"err", getErr,
				"finished (s)", time.Since(start))
			sg.metrics.recordNDAttempt(ctx, attempt, false)
			return nil, errors.Join(err, getErr)
		}

		reqStart := time.Now()
		reqCtx, cancel := ctxWithSplitTimeout(ctx, sg.minAttemptsCount-attempt+1, sg.minRequestTimeout)
		nd, getErr := sg.ndClient.RequestND(reqCtx, root, namespace, peer)
		cancel()
		switch {
<<<<<<< HEAD
		case getErr == nil, errors.Is(getErr, share.ErrNamespaceNotFound):
			// both inclusion and non-inclusion cases needs verification
			if verErr := nd.Verify(root, namespace); verErr != nil {
=======
		case getErr == nil:
			// both inclusion and non-inclusion cases needs verification
			if verErr := nd.Verify(root, id); verErr != nil {
				getErr = verErr
>>>>>>> f32c9039
				setStatus(peers.ResultBlacklistPeer)
				break
			}
			setStatus(peers.ResultNoop)
			sg.metrics.recordNDAttempt(ctx, attempt, true)
<<<<<<< HEAD
			return nd, getErr
=======
			return nd, nil
>>>>>>> f32c9039
		case errors.Is(getErr, context.DeadlineExceeded),
			errors.Is(getErr, context.Canceled):
			setStatus(peers.ResultCooldownPeer)
		case errors.Is(getErr, p2p.ErrNotFound):
			getErr = share.ErrNotFound
			setStatus(peers.ResultCooldownPeer)
		case errors.Is(getErr, p2p.ErrInvalidResponse):
			setStatus(peers.ResultBlacklistPeer)
		default:
			setStatus(peers.ResultCooldownPeer)
		}

		if !ErrorContains(err, getErr) {
			err = errors.Join(err, getErr)
		}
		log.Debugw("nd: request failed",
			"hash", root.String(),
			"namespace", namespace.String(),
			"peer", peer.String(),
			"attempt", attempt,
			"err", getErr,
			"finished (s)", time.Since(reqStart))
	}
}<|MERGE_RESOLUTION|>--- conflicted
+++ resolved
@@ -218,26 +218,16 @@
 		nd, getErr := sg.ndClient.RequestND(reqCtx, root, namespace, peer)
 		cancel()
 		switch {
-<<<<<<< HEAD
-		case getErr == nil, errors.Is(getErr, share.ErrNamespaceNotFound):
+		case getErr == nil:
 			// both inclusion and non-inclusion cases needs verification
 			if verErr := nd.Verify(root, namespace); verErr != nil {
-=======
-		case getErr == nil:
-			// both inclusion and non-inclusion cases needs verification
-			if verErr := nd.Verify(root, id); verErr != nil {
 				getErr = verErr
->>>>>>> f32c9039
 				setStatus(peers.ResultBlacklistPeer)
 				break
 			}
 			setStatus(peers.ResultNoop)
 			sg.metrics.recordNDAttempt(ctx, attempt, true)
-<<<<<<< HEAD
-			return nd, getErr
-=======
 			return nd, nil
->>>>>>> f32c9039
 		case errors.Is(getErr, context.DeadlineExceeded),
 			errors.Is(getErr, context.Canceled):
 			setStatus(peers.ResultCooldownPeer)
