package getters

import (
	"context"
	"testing"
	"time"

	bsrv "github.com/ipfs/go-blockservice"
	"github.com/ipfs/go-datastore"
	ds_sync "github.com/ipfs/go-datastore/sync"
	offline "github.com/ipfs/go-ipfs-exchange-offline"
	mdutils "github.com/ipfs/go-merkledag/test"
	"github.com/stretchr/testify/assert"
	"github.com/stretchr/testify/require"

	"github.com/celestiaorg/celestia-app/pkg/da"
	"github.com/celestiaorg/celestia-app/pkg/wrapper"
	"github.com/celestiaorg/rsmt2d"

	"github.com/celestiaorg/celestia-node/share"
	"github.com/celestiaorg/celestia-node/share/eds"
	"github.com/celestiaorg/celestia-node/share/eds/edstest"
	"github.com/celestiaorg/celestia-node/share/ipld"
	"github.com/celestiaorg/celestia-node/share/sharetest"
)

func TestTeeGetter(t *testing.T) {
	ctx, cancel := context.WithCancel(context.Background())
	t.Cleanup(cancel)

	tmpDir := t.TempDir()
	ds := ds_sync.MutexWrap(datastore.NewMapDatastore())
	edsStore, err := eds.NewStore(tmpDir, ds)
	require.NoError(t, err)

	err = edsStore.Start(ctx)
	require.NoError(t, err)

	bServ := mdutils.Bserv()
	ig := NewIPLDGetter(bServ)
	tg := NewTeeGetter(ig, edsStore)

	t.Run("TeesToEDSStore", func(t *testing.T) {
		randEds, dah := randomEDS(t)
		_, err := ipld.ImportShares(ctx, randEds.Flattened(), bServ)
		require.NoError(t, err)

		// eds store doesn't have the EDS yet
		ok, err := edsStore.Has(ctx, dah.Hash())
		assert.False(t, ok)
		assert.NoError(t, err)

		retrievedEDS, err := tg.GetEDS(ctx, &dah)
		require.NoError(t, err)
		require.True(t, share.EqualEDS(randEds, retrievedEDS))

		// eds store now has the EDS and it can be retrieved
		ok, err = edsStore.Has(ctx, dah.Hash())
		assert.True(t, ok)
		assert.NoError(t, err)
		finalEDS, err := edsStore.Get(ctx, dah.Hash())
		assert.NoError(t, err)
		require.True(t, share.EqualEDS(randEds, finalEDS))
	})

	t.Run("ShardAlreadyExistsDoesntError", func(t *testing.T) {
		randEds, dah := randomEDS(t)
		_, err := ipld.ImportShares(ctx, randEds.Flattened(), bServ)
		require.NoError(t, err)

		retrievedEDS, err := tg.GetEDS(ctx, &dah)
		require.NoError(t, err)
		require.True(t, share.EqualEDS(randEds, retrievedEDS))

		// no error should be returned, even though the EDS identified by the DAH already exists
		retrievedEDS, err = tg.GetEDS(ctx, &dah)
		require.NoError(t, err)
		require.True(t, share.EqualEDS(randEds, retrievedEDS))
	})
}

func TestStoreGetter(t *testing.T) {
	ctx, cancel := context.WithCancel(context.Background())
	t.Cleanup(cancel)

	tmpDir := t.TempDir()
	ds := ds_sync.MutexWrap(datastore.NewMapDatastore())
	edsStore, err := eds.NewStore(tmpDir, ds)
	require.NoError(t, err)

	err = edsStore.Start(ctx)
	require.NoError(t, err)

	sg := NewStoreGetter(edsStore)

	t.Run("GetShare", func(t *testing.T) {
		randEds, dah := randomEDS(t)
		err = edsStore.Put(ctx, dah.Hash(), randEds)
		require.NoError(t, err)

		squareSize := int(randEds.Width())
		for i := 0; i < squareSize; i++ {
			for j := 0; j < squareSize; j++ {
				share, err := sg.GetShare(ctx, &dah, i, j)
				require.NoError(t, err)
				assert.Equal(t, randEds.GetCell(uint(i), uint(j)), share)
			}
		}

		// root not found
		_, dah = randomEDS(t)
		_, err = sg.GetShare(ctx, &dah, 0, 0)
		require.ErrorIs(t, err, share.ErrNotFound)
	})

	t.Run("GetEDS", func(t *testing.T) {
		randEds, dah := randomEDS(t)
		err = edsStore.Put(ctx, dah.Hash(), randEds)
		require.NoError(t, err)

		retrievedEDS, err := sg.GetEDS(ctx, &dah)
		require.NoError(t, err)
		assert.True(t, share.EqualEDS(randEds, retrievedEDS))

		// root not found
		root := share.Root{}
		_, err = sg.GetEDS(ctx, &root)
		require.ErrorIs(t, err, share.ErrNotFound)
	})

	t.Run("GetSharesByNamespace", func(t *testing.T) {
		randEds, namespace, dah := randomEDSWithDoubledNamespace(t, 4)
		err = edsStore.Put(ctx, dah.Hash(), randEds)
		require.NoError(t, err)

		shares, err := sg.GetSharesByNamespace(ctx, &dah, namespace)
		require.NoError(t, err)
		require.NoError(t, shares.Verify(&dah, namespace))
		assert.Len(t, shares.Flatten(), 2)

<<<<<<< HEAD
		// namespace not found
		randNamespace := sharetest.RandNamespace()
		_, err = sg.GetSharesByNamespace(ctx, &dah, randNamespace)
		require.ErrorIs(t, err, share.ErrNamespaceNotFound)
=======
		// nid not found
		nID = make([]byte, namespace.NamespaceSize)
		emptyShares, err := sg.GetSharesByNamespace(ctx, &dah, nID)
		require.NoError(t, err)
		require.Empty(t, emptyShares.Flatten())
>>>>>>> f32c9039

		// root not found
		root := share.Root{}
		_, err = sg.GetSharesByNamespace(ctx, &root, namespace)
		require.ErrorIs(t, err, share.ErrNotFound)
	})
}

func TestIPLDGetter(t *testing.T) {
	ctx, cancel := context.WithCancel(context.Background())
	t.Cleanup(cancel)

	tmpDir := t.TempDir()
	ds := ds_sync.MutexWrap(datastore.NewMapDatastore())
	edsStore, err := eds.NewStore(tmpDir, ds)
	require.NoError(t, err)

	err = edsStore.Start(ctx)
	require.NoError(t, err)

	bserv := bsrv.New(edsStore.Blockstore(), offline.Exchange(edsStore.Blockstore()))
	sg := NewIPLDGetter(bserv)

	t.Run("GetShare", func(t *testing.T) {
		ctx, cancel := context.WithTimeout(ctx, time.Second)
		t.Cleanup(cancel)

		randEds, dah := randomEDS(t)
		err = edsStore.Put(ctx, dah.Hash(), randEds)
		require.NoError(t, err)

		squareSize := int(randEds.Width())
		for i := 0; i < squareSize; i++ {
			for j := 0; j < squareSize; j++ {
				share, err := sg.GetShare(ctx, &dah, i, j)
				require.NoError(t, err)
				assert.Equal(t, randEds.GetCell(uint(i), uint(j)), share)
			}
		}

		// root not found
		_, dah = randomEDS(t)
		_, err = sg.GetShare(ctx, &dah, 0, 0)
		require.ErrorIs(t, err, share.ErrNotFound)
	})

	t.Run("GetEDS", func(t *testing.T) {
		ctx, cancel := context.WithTimeout(ctx, time.Second)
		t.Cleanup(cancel)

		randEds, dah := randomEDS(t)
		err = edsStore.Put(ctx, dah.Hash(), randEds)
		require.NoError(t, err)

		retrievedEDS, err := sg.GetEDS(ctx, &dah)
		require.NoError(t, err)
		assert.True(t, share.EqualEDS(randEds, retrievedEDS))
	})

	t.Run("GetSharesByNamespace", func(t *testing.T) {
		ctx, cancel := context.WithTimeout(ctx, time.Second)
		t.Cleanup(cancel)

		randEds, namespace, dah := randomEDSWithDoubledNamespace(t, 4)
		err = edsStore.Put(ctx, dah.Hash(), randEds)
		require.NoError(t, err)

		// first check that shares are returned correctly if they exist
		shares, err := sg.GetSharesByNamespace(ctx, &dah, namespace)
		require.NoError(t, err)
		require.NoError(t, shares.Verify(&dah, namespace))
		assert.Len(t, shares.Flatten(), 2)

<<<<<<< HEAD
		// namespace not found
		randNamespace := sharetest.RandNamespace()
		emptyShares, err := sg.GetSharesByNamespace(ctx, &dah, randNamespace)
		require.ErrorIs(t, err, share.ErrNamespaceNotFound)
=======
		// nid not found
		nID = make([]byte, namespace.NamespaceSize)
		emptyShares, err := sg.GetSharesByNamespace(ctx, &dah, nID)
		require.NoError(t, err)
>>>>>>> f32c9039
		require.Nil(t, emptyShares)

		// nid doesnt exist in root
		root := share.Root{}
<<<<<<< HEAD
		_, err = sg.GetSharesByNamespace(ctx, &root, namespace)
		require.ErrorIs(t, err, share.ErrNamespaceNotFound)
=======
		emptyShares, err = sg.GetSharesByNamespace(ctx, &root, nID)
		require.NoError(t, err)
		require.Empty(t, emptyShares.Flatten())
>>>>>>> f32c9039
	})
}

func randomEDS(t *testing.T) (*rsmt2d.ExtendedDataSquare, share.Root) {
	eds := edstest.RandEDS(t, 4)
	dah := da.NewDataAvailabilityHeader(eds)
	return eds, dah
}

// randomEDSWithDoubledNamespace generates a random EDS and ensures that there are two shares in the
// middle that share a namespace.
func randomEDSWithDoubledNamespace(t *testing.T, size int) (*rsmt2d.ExtendedDataSquare, []byte, share.Root) {
	n := size * size
	randShares := sharetest.RandShares(t, n)
	idx1 := (n - 1) / 2
	idx2 := n / 2

	// Make it so that the two shares in two different rows have a common
	// namespace. For example if size=4, the original data square looks like
	// this:
	// _ _ _ _
	// _ _ _ D
	// D _ _ _
	// _ _ _ _
	// where the D shares have a common namespace.
	copy(randShares[idx2][:share.NamespaceSize], randShares[idx1][:share.NamespaceSize])

	eds, err := rsmt2d.ComputeExtendedDataSquare(
		randShares,
		share.DefaultRSMT2DCodec(),
		wrapper.NewConstructor(uint64(size)),
	)
	require.NoError(t, err, "failure to recompute the extended data square")
	dah := da.NewDataAvailabilityHeader(eds)

	return eds, randShares[idx1][:share.NamespaceSize], dah
}<|MERGE_RESOLUTION|>--- conflicted
+++ resolved
@@ -138,18 +138,11 @@
 		require.NoError(t, shares.Verify(&dah, namespace))
 		assert.Len(t, shares.Flatten(), 2)
 
-<<<<<<< HEAD
 		// namespace not found
 		randNamespace := sharetest.RandNamespace()
-		_, err = sg.GetSharesByNamespace(ctx, &dah, randNamespace)
-		require.ErrorIs(t, err, share.ErrNamespaceNotFound)
-=======
-		// nid not found
-		nID = make([]byte, namespace.NamespaceSize)
-		emptyShares, err := sg.GetSharesByNamespace(ctx, &dah, nID)
-		require.NoError(t, err)
+		emptyShares, err := sg.GetSharesByNamespace(ctx, &dah, randNamespace)
 		require.Empty(t, emptyShares.Flatten())
->>>>>>> f32c9039
+		require.NoError(t, err)
 
 		// root not found
 		root := share.Root{}
@@ -223,29 +216,17 @@
 		require.NoError(t, shares.Verify(&dah, namespace))
 		assert.Len(t, shares.Flatten(), 2)
 
-<<<<<<< HEAD
 		// namespace not found
 		randNamespace := sharetest.RandNamespace()
 		emptyShares, err := sg.GetSharesByNamespace(ctx, &dah, randNamespace)
-		require.ErrorIs(t, err, share.ErrNamespaceNotFound)
-=======
-		// nid not found
-		nID = make([]byte, namespace.NamespaceSize)
-		emptyShares, err := sg.GetSharesByNamespace(ctx, &dah, nID)
-		require.NoError(t, err)
->>>>>>> f32c9039
-		require.Nil(t, emptyShares)
+		require.Empty(t, emptyShares.Flatten())
+		require.NoError(t, err)
 
 		// nid doesnt exist in root
 		root := share.Root{}
-<<<<<<< HEAD
-		_, err = sg.GetSharesByNamespace(ctx, &root, namespace)
-		require.ErrorIs(t, err, share.ErrNamespaceNotFound)
-=======
-		emptyShares, err = sg.GetSharesByNamespace(ctx, &root, nID)
+		emptyShares, err = sg.GetSharesByNamespace(ctx, &root, namespace)
 		require.NoError(t, err)
 		require.Empty(t, emptyShares.Flatten())
->>>>>>> f32c9039
 	})
 }
 
