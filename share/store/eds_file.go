package store

import (
	"context"
	"fmt"
	"os"

<<<<<<< HEAD
=======
	"golang.org/x/exp/mmap"

	"github.com/celestiaorg/celestia-app/pkg/wrapper"
	"github.com/celestiaorg/nmt"
>>>>>>> 4d71dad7
	"github.com/celestiaorg/rsmt2d"

	"github.com/celestiaorg/celestia-node/share"
)

<<<<<<< HEAD
type EdsFile interface {
	io.Closer
	// Size returns square size of the file.
	Size() int
	// Share returns share and corresponding proof for the given axis and share index in this axis.
	Share(ctx context.Context, x, y int) (*share.ShareWithProof, error)
	// AxisHalf returns shares for the first half of the axis of the given type and index.
	AxisHalf(ctx context.Context, axisType rsmt2d.Axis, axisIdx int) ([]share.Share, error)
	// Data returns data for the given namespace and row index.
	Data(ctx context.Context, namespace share.Namespace, rowIdx int) (share.NamespacedRow, error)
	// EDS returns extended data square stored in the file.
	EDS(ctx context.Context) (*rsmt2d.ExtendedDataSquare, error)
=======
var _ File = (*EdsFile)(nil)

type EdsFile struct {
	path string
	hdr  *Header
	fl   fileBackend
}

// OpenEdsFile opens an existing file. File has to be closed after usage.
func OpenEdsFile(path string) (*EdsFile, error) {
	f, err := mmap.Open(path)
	if err != nil {
		return nil, err
	}

	h, err := ReadHeader(f)
	if err != nil {
		return nil, err
	}

	// TODO(WWondertan): Validate header
	return &EdsFile{
		path: path,
		hdr:  h,
		fl:   f,
	}, nil
}

func CreateEdsFile(path string, eds *rsmt2d.ExtendedDataSquare) (*EdsFile, error) {
	f, err := os.Create(path)
	if err != nil {
		return nil, err
	}

	h := &Header{
		shareSize:  uint16(len(eds.GetCell(0, 0))), // TODO: rsmt2d should expose this field
		squareSize: uint16(eds.Width()),
		version:    FileV0,
	}

	if _, err = h.WriteTo(f); err != nil {
		return nil, err
	}

	for i := uint(0); i < eds.Width(); i++ {
		for j := uint(0); j < eds.Width(); j++ {
			// TODO: Implemented buffered write through io.CopyBuffer
			shr := eds.GetCell(i, j)
			if _, err := f.Write(shr); err != nil {
				return nil, err
			}
		}
	}

	return &EdsFile{
		path: path,
		fl:   f,
		hdr:  h,
	}, f.Sync()
}

func (f *EdsFile) Size() int {
	return f.hdr.SquareSize()
}

func (f *EdsFile) Close() error {
	return f.fl.Close()
}

func (f *EdsFile) Header() *Header {
	return f.hdr
}

func (f *EdsFile) AxisHalf(_ context.Context, axisType rsmt2d.Axis, axisIdx int) ([]share.Share, error) {
	axis, err := f.axis(axisType, axisIdx)
	if err != nil {
		return nil, err
	}
	return axis[:f.Size()/2], nil
}

func (f *EdsFile) axis(axisType rsmt2d.Axis, axisIdx int) ([]share.Share, error) {
	switch axisType {
	case rsmt2d.Col:
		return f.readCol(axisIdx)
	case rsmt2d.Row:
		return f.readRow(axisIdx)
	}
	return nil, fmt.Errorf("unknown axis")
}

func (f *EdsFile) readRow(idx int) ([]share.Share, error) {
	shrLn := int(f.hdr.shareSize)
	odsLn := int(f.hdr.squareSize)

	shrs := make([]share.Share, odsLn)

	pos := idx * odsLn
	offset := pos*shrLn + HeaderSize

	axsData := make([]byte, odsLn*shrLn)
	if _, err := f.fl.ReadAt(axsData, int64(offset)); err != nil {
		return nil, err
	}

	for i := range shrs {
		shrs[i] = axsData[i*shrLn : (i+1)*shrLn]
	}
	return shrs, nil
}

func (f *EdsFile) readCol(idx int) ([]share.Share, error) {
	shrLn := int(f.hdr.shareSize)
	odsLn := int(f.hdr.squareSize)

	shrs := make([]share.Share, odsLn)

	for i := 0; i < odsLn; i++ {
		pos := idx + i*odsLn
		offset := pos*shrLn + HeaderSize

		shr := make(share.Share, shrLn)
		if _, err := f.fl.ReadAt(shr, int64(offset)); err != nil {
			return nil, err
		}
		shrs[i] = shr
	}
	return shrs, nil
}

func (f *EdsFile) Share(
	_ context.Context,
	axisType rsmt2d.Axis,
	axisIdx, shrIdx int,
) (share.Share, nmt.Proof, error) {
	shares, err := f.axis(axisType, axisIdx)
	if err != nil {
		return nil, nmt.Proof{}, err
	}

	tree := wrapper.NewErasuredNamespacedMerkleTree(uint64(f.Size()/2), uint(axisIdx))
	for _, shr := range shares {
		err := tree.Push(shr)
		if err != nil {
			return nil, nmt.Proof{}, err
		}
	}

	proof, err := tree.ProveRange(shrIdx, shrIdx+1)
	if err != nil {
		return nil, nmt.Proof{}, err
	}

	return shares[shrIdx], proof, nil
}

func (f *EdsFile) Data(_ context.Context, namespace share.Namespace, rowIdx int) (share.NamespacedRow, error) {
	shares, err := f.axis(rsmt2d.Row, rowIdx)
	if err != nil {
		return share.NamespacedRow{}, err
	}
	return ndDateFromShares(shares, namespace, rowIdx)
}

func (f *EdsFile) EDS(_ context.Context) (*rsmt2d.ExtendedDataSquare, error) {
	shrLn := int(f.hdr.shareSize)
	odsLn := int(f.hdr.squareSize)

	buf := make([]byte, odsLn*odsLn*shrLn)
	if _, err := f.fl.ReadAt(buf, HeaderSize); err != nil {
		return nil, err
	}

	shrs := make([][]byte, odsLn*odsLn)
	for i := 0; i < odsLn; i++ {
		for j := 0; j < odsLn; j++ {
			pos := i*odsLn + j
			shrs[pos] = buf[pos*shrLn : (pos+1)*shrLn]
		}
	}

	treeFn := wrapper.NewConstructor(uint64(f.hdr.squareSize / 2))
	return rsmt2d.ImportExtendedDataSquare(shrs, share.DefaultRSMT2DCodec(), treeFn)
>>>>>>> 4d71dad7
}<|MERGE_RESOLUTION|>--- conflicted
+++ resolved
@@ -5,32 +5,15 @@
 	"fmt"
 	"os"
 
-<<<<<<< HEAD
-=======
 	"golang.org/x/exp/mmap"
 
 	"github.com/celestiaorg/celestia-app/pkg/wrapper"
 	"github.com/celestiaorg/nmt"
->>>>>>> 4d71dad7
 	"github.com/celestiaorg/rsmt2d"
 
 	"github.com/celestiaorg/celestia-node/share"
 )
 
-<<<<<<< HEAD
-type EdsFile interface {
-	io.Closer
-	// Size returns square size of the file.
-	Size() int
-	// Share returns share and corresponding proof for the given axis and share index in this axis.
-	Share(ctx context.Context, x, y int) (*share.ShareWithProof, error)
-	// AxisHalf returns shares for the first half of the axis of the given type and index.
-	AxisHalf(ctx context.Context, axisType rsmt2d.Axis, axisIdx int) ([]share.Share, error)
-	// Data returns data for the given namespace and row index.
-	Data(ctx context.Context, namespace share.Namespace, rowIdx int) (share.NamespacedRow, error)
-	// EDS returns extended data square stored in the file.
-	EDS(ctx context.Context) (*rsmt2d.ExtendedDataSquare, error)
-=======
 var _ File = (*EdsFile)(nil)
 
 type EdsFile struct {
@@ -214,5 +197,4 @@
 
 	treeFn := wrapper.NewConstructor(uint64(f.hdr.squareSize / 2))
 	return rsmt2d.ImportExtendedDataSquare(shrs, share.DefaultRSMT2DCodec(), treeFn)
->>>>>>> 4d71dad7
 }