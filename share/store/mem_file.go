package store

import (
	"context"

	"github.com/celestiaorg/celestia-app/pkg/wrapper"
	"github.com/celestiaorg/nmt"
	"github.com/celestiaorg/rsmt2d"

	"github.com/celestiaorg/celestia-node/share"
	"github.com/celestiaorg/celestia-node/share/ipld"
)

var _ File = (*MemFile)(nil)

type MemFile struct {
	Eds *rsmt2d.ExtendedDataSquare
}

func (f *MemFile) Close() error {
	return nil
}

func (f *MemFile) Size() int {
	return int(f.Eds.Width())
}

func (f *MemFile) Share(
	_ context.Context,
	x, y int,
<<<<<<< HEAD
) (*share.ShareWithProof, error) {
	axisType := rsmt2d.Row
	axisIdx, shrIdx := y, x

=======
	proofType ProofType,
) (*share.ShareWithProof, error) {
	axisType := rsmt2d.Row
	axisIdx, shrIdx := y, x
	if proofType == ProofTypeColumn {
		axisType = rsmt2d.Col
		axisIdx, shrIdx = x, y
	}
>>>>>>> 17e98216
	shares := f.axis(axisType, axisIdx)
	tree := wrapper.NewErasuredNamespacedMerkleTree(uint64(f.Size()/2), uint(axisIdx))
	for _, shr := range shares {
		err := tree.Push(shr)
		if err != nil {
			return nil, err
		}
	}

	proof, err := tree.ProveRange(shrIdx, shrIdx+1)
	if err != nil {
		return nil, err
	}

	return &share.ShareWithProof{
		Share: shares[shrIdx],
		Proof: &proof,
		Axis:  axisType,
	}, nil
}

func (f *MemFile) AxisHalf(_ context.Context, axisType rsmt2d.Axis, axisIdx int) ([]share.Share, error) {
	return f.axis(axisType, axisIdx)[:f.Size()/2], nil
}

func (f *MemFile) Data(_ context.Context, namespace share.Namespace, rowIdx int) (share.NamespacedRow, error) {
	shares := f.axis(rsmt2d.Row, rowIdx)
	return ndDateFromShares(shares, namespace, rowIdx)
}

func (f *MemFile) EDS(_ context.Context) (*rsmt2d.ExtendedDataSquare, error) {
	return f.Eds, nil
}

func (f *MemFile) axis(axisType rsmt2d.Axis, axisIdx int) []share.Share {
	return getAxis(f.Eds, axisType, axisIdx)
}

func ndDateFromShares(shares []share.Share, namespace share.Namespace, rowIdx int) (share.NamespacedRow, error) {
	bserv := ipld.NewMemBlockservice()
	batchAdder := ipld.NewNmtNodeAdder(context.TODO(), bserv, ipld.MaxSizeBatchOption(len(shares)))
	tree := wrapper.NewErasuredNamespacedMerkleTree(uint64(len(shares)/2), uint(rowIdx),
		nmt.NodeVisitor(batchAdder.Visit))
	for _, shr := range shares {
		err := tree.Push(shr)
		if err != nil {
			return share.NamespacedRow{}, err
		}
	}

	root, err := tree.Root()
	if err != nil {
		return share.NamespacedRow{}, err
	}

	err = batchAdder.Commit()
	if err != nil {
		return share.NamespacedRow{}, err
	}

	cid := ipld.MustCidFromNamespacedSha256(root)
	row, proof, err := ipld.GetSharesByNamespace(context.TODO(), bserv, cid, namespace, len(shares))
	if err != nil {
		return share.NamespacedRow{}, err
	}
	return share.NamespacedRow{
		Shares: row,
		Proof:  proof,
	}, nil
}

func getAxis(eds *rsmt2d.ExtendedDataSquare, axisType rsmt2d.Axis, axisIdx int) []share.Share {
	switch axisType {
	case rsmt2d.Row:
		return eds.Row(uint(axisIdx))
	case rsmt2d.Col:
		return eds.Col(uint(axisIdx))
	default:
		panic("unknown axis")
	}
}<|MERGE_RESOLUTION|>--- conflicted
+++ resolved
@@ -11,7 +11,7 @@
 	"github.com/celestiaorg/celestia-node/share/ipld"
 )
 
-var _ File = (*MemFile)(nil)
+var _ EdsFile = (*MemFile)(nil)
 
 type MemFile struct {
 	Eds *rsmt2d.ExtendedDataSquare
@@ -28,21 +28,10 @@
 func (f *MemFile) Share(
 	_ context.Context,
 	x, y int,
-<<<<<<< HEAD
 ) (*share.ShareWithProof, error) {
 	axisType := rsmt2d.Row
 	axisIdx, shrIdx := y, x
 
-=======
-	proofType ProofType,
-) (*share.ShareWithProof, error) {
-	axisType := rsmt2d.Row
-	axisIdx, shrIdx := y, x
-	if proofType == ProofTypeColumn {
-		axisType = rsmt2d.Col
-		axisIdx, shrIdx = x, y
-	}
->>>>>>> 17e98216
 	shares := f.axis(axisType, axisIdx)
 	tree := wrapper.NewErasuredNamespacedMerkleTree(uint64(f.Size()/2), uint(axisIdx))
 	for _, shr := range shares {
@@ -70,18 +59,6 @@
 
 func (f *MemFile) Data(_ context.Context, namespace share.Namespace, rowIdx int) (share.NamespacedRow, error) {
 	shares := f.axis(rsmt2d.Row, rowIdx)
-	return ndDateFromShares(shares, namespace, rowIdx)
-}
-
-func (f *MemFile) EDS(_ context.Context) (*rsmt2d.ExtendedDataSquare, error) {
-	return f.Eds, nil
-}
-
-func (f *MemFile) axis(axisType rsmt2d.Axis, axisIdx int) []share.Share {
-	return getAxis(f.Eds, axisType, axisIdx)
-}
-
-func ndDateFromShares(shares []share.Share, namespace share.Namespace, rowIdx int) (share.NamespacedRow, error) {
 	bserv := ipld.NewMemBlockservice()
 	batchAdder := ipld.NewNmtNodeAdder(context.TODO(), bserv, ipld.MaxSizeBatchOption(len(shares)))
 	tree := wrapper.NewErasuredNamespacedMerkleTree(uint64(len(shares)/2), uint(rowIdx),
@@ -114,12 +91,16 @@
 	}, nil
 }
 
-func getAxis(eds *rsmt2d.ExtendedDataSquare, axisType rsmt2d.Axis, axisIdx int) []share.Share {
+func (f *MemFile) EDS(_ context.Context) (*rsmt2d.ExtendedDataSquare, error) {
+	return f.Eds, nil
+}
+
+func (f *MemFile) axis(axisType rsmt2d.Axis, axisIdx int) []share.Share {
 	switch axisType {
 	case rsmt2d.Row:
-		return eds.Row(uint(axisIdx))
+		return f.Eds.Row(uint(axisIdx))
 	case rsmt2d.Col:
-		return eds.Col(uint(axisIdx))
+		return f.Eds.Col(uint(axisIdx))
 	default:
 		panic("unknown axis")
 	}
