package state

import (
	"context"
	"encoding/json"
	"os"
	"testing"

	"github.com/cosmos/cosmos-sdk/client/flags"
	sdk "github.com/cosmos/cosmos-sdk/types"
	stakingtypes "github.com/cosmos/cosmos-sdk/x/staking/types"
	"github.com/stretchr/testify/require"
	"github.com/stretchr/testify/suite"
	abci "github.com/tendermint/tendermint/abci/types"
	rpcclient "github.com/tendermint/tendermint/rpc/client"
	"google.golang.org/grpc"

	"github.com/celestiaorg/celestia-app/app"
	"github.com/celestiaorg/celestia-app/test/util/testfactory"
	"github.com/celestiaorg/celestia-app/test/util/testnode"
	libhead "github.com/celestiaorg/go-header"

	"github.com/celestiaorg/celestia-node/core"
	"github.com/celestiaorg/celestia-node/header"
)

func TestIntegrationTestSuite(t *testing.T) {
	suite.Run(t, new(IntegrationTestSuite))
}

type IntegrationTestSuite struct {
	suite.Suite

	cleanups []func() error
	accounts []string
	cctx     testnode.Context

	accessor *CoreAccessor
}

func (s *IntegrationTestSuite) SetupSuite() {
	if testing.Short() {
		s.T().Skip("skipping test in unit-tests")
	}
	s.T().Log("setting up integration test suite")

	cfg := core.DefaultTestConfig()
	s.cctx = core.StartTestNodeWithConfig(s.T(), cfg)
	s.accounts = cfg.Accounts

<<<<<<< HEAD
	signer := blobtypes.NewKeyringSigner(s.cctx.Keyring, s.accounts[0], s.cctx.ChainID)
	accessor := NewCoreAccessor(signer, localHeader{s.cctx.Client}, "", "", "", "", "")
=======
	accessor, err := NewCoreAccessor(s.cctx.Keyring, s.accounts[0], localHeader{s.cctx.Client}, "", "", "")
	require.NoError(s.T(), err)
>>>>>>> 40ee3c58
	setClients(accessor, s.cctx.GRPCClient, s.cctx.Client)
	s.accessor = accessor

	// required to ensure the Head request is non-nil
	_, err = s.cctx.WaitForHeight(3)
	require.NoError(s.T(), err)
}

func setClients(ca *CoreAccessor, conn *grpc.ClientConn, abciCli rpcclient.ABCIClient) {
	ca.coreConn = conn
	// create the staking query client
	stakingCli := stakingtypes.NewQueryClient(ca.coreConn)
	ca.stakingCli = stakingCli

	ca.rpcCli = abciCli
}

func (s *IntegrationTestSuite) TearDownSuite() {
	s.T().Log("tearing down integration test suite")
	require := s.Require()
	require.NoError(s.accessor.Stop(s.cctx.GoContext()))
	for _, c := range s.cleanups {
		err := c()
		require.NoError(err)
	}
}

func (s *IntegrationTestSuite) getAddress(acc string) sdk.Address {
	rec, err := s.cctx.Keyring.Key(acc)
	require.NoError(s.T(), err)

	addr, err := rec.GetAddress()
	require.NoError(s.T(), err)

	return addr
}

type localHeader struct {
	client rpcclient.Client
}

func (l localHeader) Head(
	ctx context.Context,
	_ ...libhead.HeadOption[*header.ExtendedHeader],
) (*header.ExtendedHeader, error) {
	latest, err := l.client.Block(ctx, nil)
	if err != nil {
		return nil, err
	}
	h := &header.ExtendedHeader{
		RawHeader: latest.Block.Header,
	}
	return h, nil
}

func (s *IntegrationTestSuite) TestGetBalance() {
	require := s.Require()
	expectedBal := sdk.NewCoin(app.BondDenom, sdk.NewInt(int64(99999999999999999)))
	for _, acc := range s.accounts {
		bal, err := s.accessor.BalanceForAddress(context.Background(), Address{s.getAddress(acc)})
		require.NoError(err)
		require.Equal(&expectedBal, bal)
	}
}

// This test can be used to generate a json encoded block for other test data,
// such as that in share/availability/light/testdata
func (s *IntegrationTestSuite) TestGenerateJSONBlock() {
	t := s.T()
	t.Skip("skipping testdata generation test")
	resp, err := s.cctx.FillBlock(4, s.accounts, flags.BroadcastSync)
	require := s.Require()
	require.NoError(err)
	require.Equal(abci.CodeTypeOK, resp.Code)
	require.NoError(s.cctx.WaitForNextBlock())

	// download the block that the tx was in
	res, err := testfactory.QueryWithoutProof(s.cctx.Context, resp.TxHash)
	require.NoError(err)

	block, err := s.cctx.Client.Block(s.cctx.GoContext(), &res.Height)
	require.NoError(err)

	pBlock, err := block.Block.ToProto()
	require.NoError(err)

	file, err := os.OpenFile("sample-block.json", os.O_CREATE|os.O_RDWR, os.ModePerm)
	defer file.Close() //nolint: staticcheck
	require.NoError(err)

	err = json.NewEncoder(file).Encode(pBlock)
	require.NoError(err)
}<|MERGE_RESOLUTION|>--- conflicted
+++ resolved
@@ -48,13 +48,8 @@
 	s.cctx = core.StartTestNodeWithConfig(s.T(), cfg)
 	s.accounts = cfg.Accounts
 
-<<<<<<< HEAD
-	signer := blobtypes.NewKeyringSigner(s.cctx.Keyring, s.accounts[0], s.cctx.ChainID)
-	accessor := NewCoreAccessor(signer, localHeader{s.cctx.Client}, "", "", "", "", "")
-=======
-	accessor, err := NewCoreAccessor(s.cctx.Keyring, s.accounts[0], localHeader{s.cctx.Client}, "", "", "")
+	accessor, err := NewCoreAccessor(s.cctx.Keyring, s.accounts[0], localHeader{s.cctx.Client}, "", "", "", "", "")
 	require.NoError(s.T(), err)
->>>>>>> 40ee3c58
 	setClients(accessor, s.cctx.GRPCClient, s.cctx.Client)
 	s.accessor = accessor
 
