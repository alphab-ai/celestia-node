package share

import (
	"context"
	"errors"

	"github.com/filecoin-project/dagstore"
	"github.com/ipfs/go-datastore"
	"github.com/libp2p/go-libp2p/core/host"
	"github.com/libp2p/go-libp2p/core/routing"
	routingdisc "github.com/libp2p/go-libp2p/p2p/discovery/routing"
	"go.uber.org/fx"

	"github.com/celestiaorg/celestia-app/pkg/da"
	"github.com/celestiaorg/celestia-node/share"
	"github.com/celestiaorg/celestia-node/share/availability/cache"
	disc "github.com/celestiaorg/celestia-node/share/availability/discovery"
	"github.com/celestiaorg/celestia-node/share/eds"
)

func discovery(cfg Config) func(routing.ContentRouting, host.Host) *disc.Discovery {
	return func(
		r routing.ContentRouting,
		h host.Host,
	) *disc.Discovery {
		return disc.NewDiscovery(
			h,
			routingdisc.NewRoutingDiscovery(r),
			cfg.PeersLimit,
			cfg.DiscoveryInterval,
			cfg.AdvertiseInterval,
		)
	}
}

// cacheAvailability wraps either Full or Light availability with a cache for result sampling.
func cacheAvailability[A share.Availability](lc fx.Lifecycle, ds datastore.Batching, avail A) share.Availability {
	ca := cache.NewShareAvailability(avail, ds)
	lc.Append(fx.Hook{
		OnStop: ca.Close,
	})
	return ca
}

<<<<<<< HEAD
func newModule(shrSrv service.ShareService, avail share.Availability) Module {
	return &module{
		Availability: avail,
		ShareService: shrSrv,
	}
=======
func newModule(getter share.Getter, avail share.Availability) Module {
	return &module{getter, avail}
>>>>>>> 37b4aba1
}

// ensureEmptyCARExists adds an empty EDS to the provided EDS store.
func ensureEmptyCARExists(ctx context.Context, store *eds.Store) error {
	emptyEDS := share.EmptyExtendedDataSquare()
	emptyDAH := da.NewDataAvailabilityHeader(emptyEDS)

	err := store.Put(ctx, emptyDAH.Hash(), emptyEDS)
	if errors.Is(err, dagstore.ErrShardExists) {
		return nil
	}
	return err
}<|MERGE_RESOLUTION|>--- conflicted
+++ resolved
@@ -42,16 +42,8 @@
 	return ca
 }
 
-<<<<<<< HEAD
-func newModule(shrSrv service.ShareService, avail share.Availability) Module {
-	return &module{
-		Availability: avail,
-		ShareService: shrSrv,
-	}
-=======
 func newModule(getter share.Getter, avail share.Availability) Module {
 	return &module{getter, avail}
->>>>>>> 37b4aba1
 }
 
 // ensureEmptyCARExists adds an empty EDS to the provided EDS store.
