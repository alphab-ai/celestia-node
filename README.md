--- conflicted
+++ resolved
@@ -24,6 +24,7 @@
   - [API docs](#api-docs)
   - [Node types](#node-types)
   - [Run a node](#run-a-node)
+  - [Run using Docker](#run-using-docker)
     - [Environment variables](#environment-variables)
   - [Package-specific documentation](#package-specific-documentation)
   - [Code of Conduct](#code-of-conduct)
@@ -77,7 +78,6 @@
 celestia <node_type> start
 ```
 
-<<<<<<< HEAD
 ## Run using Docker
 
 Build:
@@ -115,13 +115,11 @@
     GRPC_PORT=9092 \
     GATEWAY_PORT=26661
 ```
-=======
 ### Environment variables
 
 | Variable                | Explanation                         | Default value | Required |
 | ----------------------- | ----------------------------------- | ------------- | -------- |
 | `CELESTIA_BOOTSTRAPPER` | Start the node in bootstrapper mode | `false`       | Optional |
->>>>>>> e4071429
 
 ## Package-specific documentation
 
